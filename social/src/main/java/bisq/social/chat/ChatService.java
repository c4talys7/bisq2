/*
 * This file is part of Bisq.
 *
 * Bisq is free software: you can redistribute it and/or modify it
 * under the terms of the GNU Affero General Public License as published by
 * the Free Software Foundation, either version 3 of the License, or (at
 * your option) any later version.
 *
 * Bisq is distributed in the hope that it will be useful, but WITHOUT
 * ANY WARRANTY; without even the implied warranty of MERCHANTABILITY or
 * FITNESS FOR A PARTICULAR PURPOSE. See the GNU Affero General Public
 * License for more details.
 *
 * You should have received a copy of the GNU Affero General Public License
 * along with Bisq. If not, see <http://www.gnu.org/licenses/>.
 */

package bisq.social.chat;

import bisq.common.util.StringUtils;
import bisq.identity.Identity;
import bisq.identity.IdentityService;
import bisq.network.NetworkId;
import bisq.network.NetworkIdWithKeyPair;
import bisq.network.NetworkService;
import bisq.network.p2p.message.NetworkMessage;
import bisq.network.p2p.services.confidential.ConfidentialMessageService;
import bisq.network.p2p.services.confidential.MessageListener;
import bisq.network.p2p.services.data.DataService;
import bisq.network.p2p.services.data.storage.auth.AuthenticatedData;
import bisq.persistence.Persistence;
import bisq.persistence.PersistenceClient;
import bisq.persistence.PersistenceService;
import bisq.social.user.ChatUser;
import bisq.social.user.Entitlement;
import bisq.social.user.profile.UserProfile;
import bisq.social.user.profile.UserProfileService;
import lombok.Getter;
import lombok.extern.slf4j.Slf4j;

import java.util.Date;
import java.util.HashSet;
import java.util.Optional;
import java.util.Set;
import java.util.concurrent.CompletableFuture;
import java.util.stream.Collectors;

import static com.google.common.base.Preconditions.checkArgument;

/**
 * Manages chatChannels and persistence of the chatModel.
 * ChatUser and ChatIdentity management is not implemented yet. Not 100% clear yet if ChatIdentity management should
 * be rather part of the identity module.
 */
@Slf4j
@Getter
public class ChatService implements PersistenceClient<ChatStore>, MessageListener, DataService.Listener {
    private final ChatStore persistableStore = new ChatStore();
    private final Persistence<ChatStore> persistence;
    private final UserProfileService userProfileService;
    private final PersistenceService persistenceService;
    private final IdentityService identityService;
    private final NetworkService networkService;

    public ChatService(PersistenceService persistenceService,
                       IdentityService identityService,
                       NetworkService networkService,
                       UserProfileService userProfileService) {
        this.persistenceService = persistenceService;
        this.identityService = identityService;
        this.networkService = networkService;
        persistence = persistenceService.getOrCreatePersistence(this, persistableStore);
        this.userProfileService = userProfileService;

        networkService.addMessageListener(this);
        networkService.addDataServiceListener(this);
    }

    public CompletableFuture<Boolean> initialize() {
        log.info("initialize");
        addDummyChannels();
        setSelectedChannelIfNotSet();
        return CompletableFuture.completedFuture(true);
    }


    ///////////////////////////////////////////////////////////////////////////////////////////////////
    // MessageListener
    ///////////////////////////////////////////////////////////////////////////////////////////////////

    @Override
<<<<<<< HEAD
    public void onMessage(Message message) {
        if (message instanceof PrivateChatMessage privateChatMessage) {
=======
    public void onMessage(NetworkMessage networkMessage) {
        if (networkMessage instanceof PrivateChatMessage privateChatMessage) {
            String domainId = privateChatMessage.getChannelId();
            //todo outdated userName concept
            String userName = findUserName(domainId).orElse("Maker@" + StringUtils.truncate(domainId, 8));
            ChatIdentity chatIdentity = getOrCreateChatIdentity(userName, domainId);
>>>>>>> 0268e1bb
            ChatUser chatUser = privateChatMessage.getChatUser();
            PrivateChannel privateChannel = getOrCreatePrivateChannel(privateChatMessage.getChannelId(), chatUser);
            addPrivateChatMessage(privateChatMessage, privateChannel);
        }
    }


    ///////////////////////////////////////////////////////////////////////////////////////////////////
    // DataService.Listener
    ///////////////////////////////////////////////////////////////////////////////////////////////////

    @Override
    public void onAuthenticatedDataAdded(AuthenticatedData authenticatedData) {
        if (authenticatedData.getDistributedData() instanceof PublicChatMessage publicChatMessage) {
            if (publicChatMessage.getChannelType() == ChannelType.PUBLIC) {
                persistableStore.getPublicChannels().stream()
                        .filter(publicChannel -> publicChannel.getId().equals(publicChatMessage.getChannelId()))
                        .findAny()
                        .ifPresent(publicChannel -> {
                            synchronized (persistableStore) {
                                publicChannel.addChatMessage(publicChatMessage);
                            }
                            persist();
                        });
            }
        }
    }

    @Override
    public void onAuthenticatedDataRemoved(AuthenticatedData authenticatedData) {
        if (authenticatedData.getDistributedData() instanceof PublicChatMessage publicChatMessage) {
            if (publicChatMessage.getChannelType() == ChannelType.PUBLIC) {
                persistableStore.getPublicChannels().stream()
                        .filter(publicChannel -> publicChannel.getId().equals(publicChatMessage.getChannelId()))
                        .findAny()
                        .ifPresent(publicChannel -> {
                            synchronized (persistableStore) {
                                publicChannel.removeChatMessage(publicChatMessage);
                            }
                            persist();
                        });
            }
        }
    }


    ///////////////////////////////////////////////////////////////////////////////////////////////////
    // Channels
    ///////////////////////////////////////////////////////////////////////////////////////////////////

    public CompletableFuture<Optional<PublicChannel>> addChannel(UserProfile userProfile, String channelName, String description) {
        return userProfile.entitlements().stream()
                .filter(entitlement -> entitlement.entitlementType() == Entitlement.Type.CHANNEL_ADMIN)
                .filter(entitlement -> entitlement.proof() instanceof Entitlement.BondedRoleProof)
                .map(entitlement -> (Entitlement.BondedRoleProof) entitlement.proof())
                .map(bondedRoleProof -> userProfileService.verifyBondedRole(bondedRoleProof.txId(),
                        bondedRoleProof.signature(),
                        userProfile.chatUser().getId()))
                .map(future -> future.thenApply(optionalProof -> optionalProof.map(e -> {
                            ChatUser chatUser = new ChatUser(userProfile.identity().networkId(), userProfile.entitlements());
                            PublicChannel publicChannel = new PublicChannel(StringUtils.createUid(),
                                    channelName,
                                    description,
                                    chatUser,
                                    new HashSet<>());
                            persistableStore.getPublicChannels().add(publicChannel);
                            persist();
                            setSelectedChannelIfNotSet();
                            return Optional.of(publicChannel);
                        })
                        .orElse(Optional.empty())))
                .findAny()
                .orElse(CompletableFuture.completedFuture(Optional.empty()));
    }

    public PrivateChannel getOrCreatePrivateChannel(String id, ChatUser chatUser) {
        PrivateChannel privateChannel = new PrivateChannel(id, chatUser,
                PrivateChannel.findSenderProfileFromChannelId(id, chatUser, userProfileService));

        Optional<PrivateChannel> previousChannel;
        synchronized (persistableStore) {
            previousChannel = persistableStore.findPrivateChannel(id);
            if (previousChannel.isEmpty()) {
                persistableStore.getPrivateChannels().add(privateChannel);
            }
        }
        if (previousChannel.isEmpty()) {
            persist();
            return privateChannel;
        } else {
            return previousChannel.get();
        }
    }

    public void selectChannel(Channel<? extends ChatMessage> channel) {
        persistableStore.getSelectedChannel().set(channel);
        persist();
    }

    public void setNotificationSetting(Channel<? extends ChatMessage> channel, NotificationSetting notificationSetting) {
        channel.getNotificationSetting().set(notificationSetting);
        persist();
    }


    ///////////////////////////////////////////////////////////////////////////////////////////////////
    // ChatMessage
    ///////////////////////////////////////////////////////////////////////////////////////////////////

    public void publishPublicChatMessage(String text,
                                         Optional<QuotedMessage> quotedMessage,
                                         PublicChannel publicChannel,
                                         UserProfile userProfile) {
        PublicChatMessage chatMessage = new PublicChatMessage(publicChannel.getId(),
                userProfile.chatUser(),
                text,
                quotedMessage,
                new Date().getTime(),
                false);
        networkService.addAuthenticatedData(chatMessage,
                userProfile.identity().getNodeIdAndKeyPair());
    }

    public CompletableFuture<DataService.BroadCastDataResult> publishEditedPublicChatMessage(PublicChatMessage originalChatMessage,
                                                                                             String editedText,
                                                                                             UserProfile userProfile) {
        NetworkIdWithKeyPair nodeIdAndKeyPair = userProfile.identity().getNodeIdAndKeyPair();
        checkArgument(originalChatMessage.getChatUser().getNetworkId().equals(nodeIdAndKeyPair.networkId()),
                "NetworkID must match");
        return networkService.removeAuthenticatedData(originalChatMessage, nodeIdAndKeyPair)
                .whenComplete((result, throwable) -> {
                    if (throwable == null) {
                        ChatMessage newChatMessage = new PublicChatMessage(originalChatMessage.getChannelId(),
                                userProfile.chatUser(),
                                editedText,
                                originalChatMessage.getQuotedMessage(),
                                originalChatMessage.getDate(),
                                true);
                        networkService.addAuthenticatedData(newChatMessage, nodeIdAndKeyPair);
                    } else {
                        log.error("Error at deleting old message", throwable);
                    }
                });
    }

    public void deletePublicChatMessage(PublicChatMessage chatMessage, UserProfile userProfile) {
        NetworkIdWithKeyPair nodeIdAndKeyPair = userProfile.identity().getNodeIdAndKeyPair();
        checkArgument(chatMessage.getChatUser().getNetworkId().equals(nodeIdAndKeyPair.networkId()),
                "NetworkID must match");
        networkService.removeAuthenticatedData(chatMessage, nodeIdAndKeyPair)
                .whenComplete((result, throwable) -> {
                    if (throwable == null) {
                        log.info("Successfully deleted chatMessage {}", chatMessage);
                    } else {
                        log.error("Delete chatMessage failed. {}", chatMessage);
                        throwable.printStackTrace();
                    }
                });
    }

    public void sendPrivateChatMessage(String text, Optional<QuotedMessage> quotedMessage,
                                       PrivateChannel privateChannel) {
        String channelId = privateChannel.getId();
        UserProfile userProfile = privateChannel.getSenderProfile();
        PrivateChatMessage chatMessage = new PrivateChatMessage(channelId,
                userProfile.chatUser(),
                text,
                quotedMessage,
                new Date().getTime(),
                false);
        addPrivateChatMessage(chatMessage, privateChannel);
        NetworkId receiverNetworkId = privateChannel.getPeer().getNetworkId();
        NetworkIdWithKeyPair senderNetworkIdWithKeyPair = userProfile.identity().getNodeIdAndKeyPair();
        networkService.sendMessage(chatMessage, receiverNetworkId, senderNetworkIdWithKeyPair)
                .whenComplete((resultMap, throwable2) -> {
                    if (throwable2 != null) {
                        // UIThread.run(() -> model.setSendMessageError(channelId, throwable2));
                        return;
                    }
                    resultMap.forEach((transportType, res) -> {
                        ConfidentialMessageService.Result result = resultMap.get(transportType);
                        result.getMailboxFuture().values().forEach(broadcastFuture -> broadcastFuture
                                .whenComplete((broadcastResult, throwable3) -> {
                                    if (throwable3 != null) {
                                        // UIThread.run(() -> model.setSendMessageError(channelId, throwable3));
                                        return;
                                    }
                                    //  UIThread.run(() -> model.setSendMessageResult(channelId, result, broadcastResult));
                                }));
                    });
                });
    }

    public void addPrivateChatMessage(PrivateChatMessage chatMessage, PrivateChannel privateChannel) {
        synchronized (persistableStore) {
            privateChannel.addChatMessage(chatMessage);
        }
        persist();
    }

    ///////////////////////////////////////////////////////////////////////////////////////////////////
    // ChatIdentity
    ///////////////////////////////////////////////////////////////////////////////////////////////////

    public Optional<ChatIdentity> findChatIdentity(String domainId) {
        if (persistableStore.getUserNameByDomainId().containsKey(domainId)) {
            String userName = persistableStore.getUserNameByDomainId().get(domainId);
            Identity identity = identityService.getOrCreateIdentity(domainId).join();
            return Optional.of(new ChatIdentity(userName, identity));
        } else {
            return Optional.empty();
        }
    }

    public Optional<String> findUserName(String domainId) {
        //todo add mapping strategy
        return Optional.ofNullable(persistableStore.getUserNameByDomainId().get(domainId));
    }

    public ChatIdentity getOrCreateChatIdentity(String userName, String domainId) {
        synchronized (persistableStore) {
            if (persistableStore.getUserNameByDomainId().containsKey(domainId)) {
                checkArgument(persistableStore.getUserNameByDomainId().get(domainId).equals(userName));
            } else {
                persistableStore.getUserNameByDomainId().put(domainId, userName);
            }
        }
        persist();
        Identity identity = identityService.getOrCreateIdentity(domainId).join(); //todo
        return new ChatIdentity(userName, identity);
    }


    ///////////////////////////////////////////////////////////////////////////////////////////////////
    // ChatUser
    ///////////////////////////////////////////////////////////////////////////////////////////////////

    public void reportChatUser(ChatUser chatUser, String reason) {
        //todo report user to admin and moderators, add reason
        log.info("called reportChatUser {} {}", chatUser, reason);
    }

    public void ignoreChatUser(ChatUser chatUser) {
        persistableStore.getIgnoredChatUserIds().add(chatUser.getId());
        persist();
    }

    public void undoIgnoreChatUser(ChatUser chatUser) {
        persistableStore.getIgnoredChatUserIds().remove(chatUser.getId());
        persist();
    }

    private void addDummyChannels() {
        UserProfile userProfile = userProfileService.getPersistableStore().getSelectedUserProfile().get();
        if (userProfile == null) {
            return;
        }
        ChatUser dummyChannelAdmin = new ChatUser(userProfile.identity().networkId());
        Set<ChatUser> dummyChannelModerators = userProfileService.getPersistableStore().getUserProfiles().stream()
                .map(p -> new ChatUser(p.identity().networkId()))
                .collect(Collectors.toSet());

        PublicChannel defaultChannel = new PublicChannel("BTC-EUR Market",
                "BTC-EUR Market",
                "Channel for trading Bitcoin with EUR",
                dummyChannelAdmin,
                dummyChannelModerators);
        persistableStore.getPublicChannels().add(defaultChannel);
        persistableStore.getPublicChannels().add(new PublicChannel("BTC-USD Market",
                "BTC-USD Market",
                "Channel for trading Bitcoin with USD",
                dummyChannelAdmin,
                dummyChannelModerators));
        persistableStore.getPublicChannels().add(new PublicChannel("Other Markets",
                "Other Markets",
                "Channel for trading any market",
                dummyChannelAdmin,
                dummyChannelModerators));
        persistableStore.getPublicChannels().add(new PublicChannel("Off-topic",
                "Off-topic",
                "Channel for off topic",
                dummyChannelAdmin,
                dummyChannelModerators));
        persistableStore.getSelectedChannel().set(defaultChannel);
    }

    private void setSelectedChannelIfNotSet() {
        if (persistableStore.getSelectedChannel().get() == null) {
            persistableStore.getPublicChannels().stream().findAny()
                    .ifPresent(channel -> persistableStore.getSelectedChannel().set(channel));
        }
    }
}<|MERGE_RESOLUTION|>--- conflicted
+++ resolved
@@ -89,17 +89,8 @@
     ///////////////////////////////////////////////////////////////////////////////////////////////////
 
     @Override
-<<<<<<< HEAD
-    public void onMessage(Message message) {
-        if (message instanceof PrivateChatMessage privateChatMessage) {
-=======
     public void onMessage(NetworkMessage networkMessage) {
         if (networkMessage instanceof PrivateChatMessage privateChatMessage) {
-            String domainId = privateChatMessage.getChannelId();
-            //todo outdated userName concept
-            String userName = findUserName(domainId).orElse("Maker@" + StringUtils.truncate(domainId, 8));
-            ChatIdentity chatIdentity = getOrCreateChatIdentity(userName, domainId);
->>>>>>> 0268e1bb
             ChatUser chatUser = privateChatMessage.getChatUser();
             PrivateChannel privateChannel = getOrCreatePrivateChannel(privateChatMessage.getChannelId(), chatUser);
             addPrivateChatMessage(privateChatMessage, privateChannel);
